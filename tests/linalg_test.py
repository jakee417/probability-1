--- conflicted
+++ resolved
@@ -1350,7 +1350,6 @@
      for dtype in float_types + complex_types
      for rng_factory in [jtu.rand_small]))
   def testExpmGrad(self, n, dtype, rng_factory):
-<<<<<<< HEAD
     rng = rng_factory(self.rng())
     jtu.skip_if_unsupported_type(dtype)
     a = rng((n, n), dtype)
@@ -1375,17 +1374,6 @@
         }
       jtu.check_grads(expm, (a,), modes=["fwd", "rev"], order=2, atol=tol,
                       rtol=tol)
-=======
-     rng = rng_factory(self.rng())
-     jtu.skip_if_unsupported_type(dtype)
-     a = rng((n, n), dtype)
-     def expm(x):
-       return jsp.linalg.expm(x, upper_triangular=False, max_squarings=16)
-     if jtu.device_under_test() != "tpu":
-       # TODO(b/168865439): Fails with internal error on TPUs
-       jtu.check_grads(expm, (a,), modes=["fwd", "rev"], order=2,
-                       atol=1e-1, rtol=1e-1)
->>>>>>> 695e8d88
 
 if __name__ == "__main__":
   absltest.main(testLoader=jtu.JaxTestLoader())